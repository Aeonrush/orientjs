describe("Database API - Batch Script", function () {
  before(function () {
    return CREATE_TEST_DB(this, 'testdb_batch_script')
      .bind(this)
  });
  after(function () {
    return DELETE_TEST_DB('testdb_batch_script');
  });


<<<<<<< HEAD
=======
  it('should return composite object',function(){
    var query = 'begin\n' +
      'let test = select from OUser\n' +
      'let count = select COUNT(*) from OUser\n' +
      'let meta = select * from ( select expand(classes) from metadata:schema ) WHERE name = \'OUser\'\n' +
      'let rez = select $test, $count, $meta \n' +
      'commit retry 100\n' +
      'return $rez';

    return this.db.query(query,{class: 's'}).then(function (response){
      //console.log(JSON.stringify(response));
    });
  })

  it('should return nested object', function () {

    return this.db.query('select *,$currentUser from OUser let $currentUser = (select name from OUser where $parent.current.name = $current.name )', {class: 's'}).then(function (response) {
      //console.log(response[0].$currentUser);
    });
  })

>>>>>>> c34ad096
  it('should create Vertex with strange characters [1/2]', function () {

    var val = "test \" test )";
    return this.db
      .let('myVertex', function (v) {
        v.create("VERTEX", "V")
          .set({
            msg: val
          });
      })
      .commit()
      .return('$myVertex')
      .all()
      .then(function (res) {
        res[0].msg.should.eql(val);
      });
  });
  it('should create Vertex with strange characters [2/2]', function () {

    var val = '";"';
    return this.db
      .let('myVertex', function (v) {
        v.create("VERTEX", "V")
          .set({
            msg: val
          });
      })
      .commit()
      .return('$myVertex')
      .all()
      .then(function (res) {
        res[0].msg.should.eql(val);
      });
  });


  ifSupportedIt('should return correct object ', function (done) {


    return this.db.query("return [1,2]", {class: 's'})
      .then(function (res) {
        res[0].should.eql(1);
        res[1].should.eql(2);
      });
  });

  ifSupportedIt('should return correct array custom', function () {
    return this.db.query("let $v = select from V ; let $ouser = select from OUser; let $updated = update V set name = 'Test' where key = 'notFound'; return [$v,$ouser,$updated]", {class: 's'})
      .then(function (res) {
        Array.isArray(res[0]).should.be.true;
        Array.isArray(res[1]).should.be.true;
        res[2].should.be.eql(0);
      });
  });


  ifSupportedIt('should return correct object custom', function () {
    return this.db.query("let $v = select from V ; let $ouser = select from OUser; let $updated = update V set name = 'Test' where key = 'notFound'; return { 'v' :  $v,'user' : $ouser, 'updated' : $updated }", {class: 's'})
      .then(function (res) {
        (typeof res[0]).should.be.eql('object');
        Array.isArray(res[0].v).should.be.true;
        Array.isArray(res[0].user).should.be.true;
        res[0].updated.should.be.eql(0);

      });
  });

<<<<<<< HEAD
  ifSupportedIt('should return comples result set from transaction', function () {
=======
  ifSupportedIt('should return complex result set from transaction', function () {
>>>>>>> c34ad096
    return this.db
      .let('vert', 'create vertex V set name="nameA"')
      .let('vert1', 'create vertex V set name="nameB"')
      .let('edge1', 'create edge E from $vert to $vert1')
      .commit(100)
<<<<<<< HEAD
      .return('[$vert,$vert1,$edge1]')
=======
      .return('[$vert,$vert1,$edge1[0]]')
>>>>>>> c34ad096
      .all()
      .then(function (result) {
        result.length.should.equal(3);
        result[0]["@class"].should.equal('V');
        result[1]["@class"].should.equal('V');
        result[2]["@class"].should.equal('E');
      });
  });

  ifSupportedIt('should execute a delete query', function () {
    return this.db.query('delete from OUser where name=:name', {
      params: {
        name: 'Samson'
      }
    }).then(function (response) {
      response[0].should.eql('0');
    });
  });

  function ifSupportedIt(text, fn) {
    it(text, function () {
      if (TEST_SERVER.transport.connection.protocolVersion >= 32) {
        return fn.call(this);
      }
      else {
        console.log('        skipping, "' + text + '": operation not supported by OrientDB version');
      }
    });
  }
});<|MERGE_RESOLUTION|>--- conflicted
+++ resolved
@@ -8,8 +8,6 @@
   });
 
 
-<<<<<<< HEAD
-=======
   it('should return composite object',function(){
     var query = 'begin\n' +
       'let test = select from OUser\n' +
@@ -31,7 +29,6 @@
     });
   })
 
->>>>>>> c34ad096
   it('should create Vertex with strange characters [1/2]', function () {
 
     var val = "test \" test )";
@@ -99,21 +96,13 @@
       });
   });
 
-<<<<<<< HEAD
-  ifSupportedIt('should return comples result set from transaction', function () {
-=======
   ifSupportedIt('should return complex result set from transaction', function () {
->>>>>>> c34ad096
     return this.db
       .let('vert', 'create vertex V set name="nameA"')
       .let('vert1', 'create vertex V set name="nameB"')
       .let('edge1', 'create edge E from $vert to $vert1')
       .commit(100)
-<<<<<<< HEAD
-      .return('[$vert,$vert1,$edge1]')
-=======
       .return('[$vert,$vert1,$edge1[0]]')
->>>>>>> c34ad096
       .all()
       .then(function (result) {
         result.length.should.equal(3);
