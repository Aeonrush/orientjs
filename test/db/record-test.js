--- conflicted
+++ resolved
@@ -1,9 +1,5 @@
-<<<<<<< HEAD
-var createdRID, createdBinaryRID, demoRID1, demoRID2;
-=======
 var createdRID,createdBinaryRID, demoRID1, demoRID2;
 
->>>>>>> c34ad096
 
 describe("Database API - Record", function () {
   before(function () {
@@ -51,34 +47,6 @@
   describe('Db::record.get()', function () {
     it('should get records with the given rids', function () {
       return this.db.record.get(['#5:0', '#5:1'])
-<<<<<<< HEAD
-      .then(function (records) {
-        records.forEach(function(record, i){
-          record['@class'].should.equal('OUser');
-          record['@rid'].should.have.properties({
-            cluster: 5,
-            position: i
-          });
-        });
-      });
-    });
-    it('should get records with a fetch plan', function () {
-      return this.db.record.get([{'@rid': '#5:0'},{'@rid': '#5:1'}], {fetchPlan: '*:-1'})
-      .then(function (records) {
-        records.forEach(function(record, i){
-          record['@class'].should.equal('OUser');
-          record['@rid'].should.have.properties({
-            cluster: 5,
-            position: i
-          });
-          record.roles.length.should.be.above(0);
-          record.roles[0]['@class'].should.equal('ORole');
-        });
-      });
-    });
-  });
-
-=======
         .then(function (records) {
           records.forEach(function(record, i){
             record['@class'].should.equal('OUser');
@@ -104,7 +72,6 @@
         });
     });
   });
->>>>>>> c34ad096
   describe('Db::record.create()', function () {
     it('should create a record', function () {
       return this.db.record.create({
@@ -118,47 +85,6 @@
         });
     });
 
-<<<<<<< HEAD
-    it('should create a raw binary record', function () {
-      var textToStoreAsBinary = 'lorem ipsum'
-      var binaryRecord = new Buffer(textToStoreAsBinary);
-      binaryRecord['@type'] = 'b';
-      binaryRecord['@class'] = 'V';
-
-      return this.db.record.create(binaryRecord)
-      .bind(this)
-      .then(function (record) {
-        createdBinaryRID = record['@rid'];
-        // get the binary record from the DB
-        return this.db.record.get(createdBinaryRID);
-      })
-      .then(function (record) {
-        record.value.toString().should.equal(textToStoreAsBinary);
-        // store the binary record in a new document record
-        return this.db.record.create({
-          '@class': 'V',
-          binary: record,
-        })
-      })
-      .then(function (record) {
-        // get the document record from the DB
-        return this.db.record.get(record['@rid']);
-      })
-      .then(function (record) {
-        // recover original text stored as binary from the document record.
-        var binaryRecord = record.binary.value;
-        var octects = Object.keys(binaryRecord).reduce(function (acc, key) {
-          if (key !== 'length' && key !== 'parent') {
-            return acc.concat([binaryRecord[key]]);
-          }
-          return acc;
-        }, []);
-        var binaryRecordBuffer = new Buffer(octects);
-
-        binaryRecordBuffer.toString().should.equal(textToStoreAsBinary);
-      });
-    });
-=======
     //it('should create a raw binary record', function () {
     //  var textToStoreAsBinary = 'lorem ipsum'
     //  var binaryRecord = new Buffer(textToStoreAsBinary);
@@ -201,7 +127,6 @@
     //      binaryRecordBuffer.toString().should.equal(textToStoreAsBinary);
     //    });
     //});
->>>>>>> c34ad096
 
     it('should create a record with a dynamic linked field', function () {
       return this.db.record.create({
@@ -268,19 +193,6 @@
         });
     });
 
-<<<<<<< HEAD
-    it('should update a raw binary record', function () {
-      var textToStoreAsBinary = 'Lorem ipsum dolor sit amet'
-      var binaryRecord = new Buffer(textToStoreAsBinary);
-      binaryRecord['@type'] = 'b';
-      binaryRecord['@rid'] = createdBinaryRID;
-
-      return this.db.record.update(binaryRecord, {preserve: false})
-      .then(function (record) {
-        record.toString().should.equal(textToStoreAsBinary);
-      });
-    });
-=======
     //it('should update a raw binary record', function () {
     //  var textToStoreAsBinary = 'Lorem ipsum dolor sit amet'
     //  var binaryRecord = new Buffer(textToStoreAsBinary);
@@ -292,7 +204,6 @@
     //      record.toString().should.equal(textToStoreAsBinary);
     //    });
     //});
->>>>>>> c34ad096
 
     it('should update a record with a dynamic linked field', function () {
       return this.db.record.get(demoRID1)
@@ -363,15 +274,9 @@
     it('should delete a record', function () {
       return this.db.record.delete(createdRID);
     });
-<<<<<<< HEAD
-    it('should delete a raw binary record', function () {
-      return this.db.record.delete(createdBinaryRID);
-    });
-=======
     //it('should delete a raw binary record', function () {
     //  return this.db.record.delete(createdBinaryRID);
     //});
->>>>>>> c34ad096
   });
 
 
