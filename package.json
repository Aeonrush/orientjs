{
    "name"              : "orientdb",
    "description"       : "A node.js driver for OrientDB",
    "keywords"          : ["orientdb", "orient", "driver", "db", "node", "node.js"],
<<<<<<< HEAD
    "version"           : "0.8.1",
=======
    "version"           : "0.9.0",
>>>>>>> 415059ce
    "author"            : "Gabriel Petrovay <gabipetrovay@gmail.com>",
    "contributors"      : [
        { "name": "Ryan Fields", "email": "ryan.fields@twoleftbeats.com" },
        { "name": "Federico Fissore", "email": "federico@fissore.org" },
        { "name": "Navin Parray", "email": "navinparray@gmail.com" }
    ],
    "repository"        : {
        "type"      : "git",
        "url"       : "http://github.com/gabipetrovay/node-orientdb.git" },
    "devDependencies"   : {
        "tap"       : "0.2.3"
    },
    "main"              : "./lib/orientdb/index",
    "directories"       : { "lib" : "./lib/orientdb" },
    "engines"           : { "node" : ">=0.6.0" },
    "scripts"           : {
        "test"          : "node ./node_modules/tap/bin/tap.js ./test"
    },
    "licenses"          : [ {
        "type"      : "Apache License, Version 2.0",
        "url"       : "http://www.apache.org/licenses/LICENSE-2.0"
    } ]
}
<|MERGE_RESOLUTION|>--- conflicted
+++ resolved
@@ -2,11 +2,7 @@
     "name"              : "orientdb",
     "description"       : "A node.js driver for OrientDB",
     "keywords"          : ["orientdb", "orient", "driver", "db", "node", "node.js"],
-<<<<<<< HEAD
-    "version"           : "0.8.1",
-=======
     "version"           : "0.9.0",
->>>>>>> 415059ce
     "author"            : "Gabriel Petrovay <gabipetrovay@gmail.com>",
     "contributors"      : [
         { "name": "Ryan Fields", "email": "ryan.fields@twoleftbeats.com" },
