--- conflicted
+++ resolved
@@ -56,11 +56,7 @@
     "fast.js": "^0.1.1",
     "generic-pool": "^3.1.6",
     "node-biginteger": "^0.0.10",
-<<<<<<< HEAD
-    "parse-function": "5.2.9",
-=======
     "parse-function": "5.4.4",
->>>>>>> 18798587
     "request": "^2.87.0",
     "signed-varint": "2.0.1",
     "tls": "~0.0.1",
