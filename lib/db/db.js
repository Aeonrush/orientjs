"use strict";

var utils = require('../utils'),
  errors = require('../errors'),
  Promise = require('bluebird'),
  RID = require('../recordid'),
  Statement = require('./statement'),
  Query = require('./query'),
  Transaction = require('./transaction'),
  ArrayLike = utils.ArrayLike,
  inherits = require("util").inherits,
  EventEmitter = require('events').EventEmitter,
  fast = require('fast.js'),
  parseFn = require("parse-function");


/**
 * Database Constructor.
 *
 * @param {Object} config The optional configuration for the database.
 */
function Db(config) {
  if (!config) {
    throw new errors.Config('Database object requires configuration');
  }
  this.configure(config);
  this.init();
  this.augment('cluster', require('./cluster'));
  this.augment('class', require('./class'));
  this.augment('record', require('./record'));
  utils.deprecate(this, 'vertex', 'db.vertex.* is deprecated, use the query builder instead!', function () {
    this.augment('vertex', require('./vertex'));
  });
  utils.deprecate(this, 'edge', 'db.edge.* is deprecated, use the query builder instead!', function () {
    this.augment('edge', require('./edge'));
  });
  this.augment('index', require('./index/index'));
}

inherits(Db, EventEmitter);


Db.prototype.augment = utils.augment;
Db.extend = utils.extend;

Db.Statement = Statement;
Db.Query = Query;

module.exports = Db;

/**
 * Configure the database instance.
 * @param  {Object} config The configuration for the database.
 * @return {Db}            The configured database object.
 */
Db.prototype.configure = function (config) {
  this.sessionId = config.sessionId != null ? config.sessionId : -1;
  this.forcePrepare = config.forcePrepare != null ? config.forcePrepare : true;
  this.name = config.name;

  this.server = config.server;
  this.server.on('reset', function () {
    this.sessionId = null;
  }.bind(this));

  this.type = (config.type === 'document' ? 'document' : 'graph');

  this.storage = ((config.storage === 'plocal' || config.storage === 'memory') ? config.storage : 'plocal');
  this.token = null;
  this.useToken = config.useToken != null ? config.useToken : this.server.useToken;
  this.username = config.username || 'admin';
  this.password = config.password || 'admin';
  this.dataSegments = [];
  this.transactionId = 0;
  this.transformers = config.transformers || {};
  this.transformerFunctions = {};
  return this;
};

/**
 * Initialize the database instance.
 */
Db.prototype.init = function () {

};

/**
 * Open the database.
 *
 * @promise {Db} The open db instance.
 */
Db.prototype.open = function () {

  if (this.sessionId != null && this.sessionId !== -1) {
    return Promise.resolve(this);
  }

  this.server.logger.debug('opening database connection to ' + this.name);
  return this.server.send('db-open', {
      name: this.name,
      type: this.type,
      username: this.username,
      password: this.password,
      useToken: this.useToken
    })
    .bind(this)
    .then(function (response) {
      this.server.logger.debug('got session id ' + response.sessionId + ' for database ' + this.name);
      this.sessionId = response.sessionId;
      this.cluster.cacheData(response.clusters);
      this.serverCluster = response.serverCluster;
      this.token = response.token;
      if (response.serverCluster && this.server.transport.connection) {
        this.server.transport.connection.emit('update-config', response.serverCluster);
      }
      this.server.once('error', function () {
        this.sessionId = null;
      }.bind(this));
      return this;
    });
};

/**
 * Close the database.
 *
 * @promise {Db} The now closed db instance.
 */
Db.prototype.close = function () {
  return this.server.send('db-close', {
      sessionId: this.sessionId
    })
    .bind(this)
    .then(function () {
      this.sessionId = null;
      return this;
    });
};

/**
 * Send the given operation to the server, ensuring the
 * database is open first.
 *
 * @param  {Integer} operation The operation to send.
 * @param  {Object} data       The data for the operation.
 * @promise {Mixed}            The result of the operation.
 */
Db.prototype.send = function (operation, data) {
  return this.open()
    .bind(this)
    .then(function () {
      data = data || {};
      data.token = data.token || this.token;
      data.sessionId = this.sessionId;
      data.database = this.name;
      data.db = this;
      data.transformerFunctions = this.transformerFunctions;
      this.server.logger.debug('sending operation ' + operation + ' for database ' + this.name);
      return this.server.send(operation, data);
    });
};


/**
 * Reload the configuration for the database.
 *
 * @promise {Db}  The database with reloaded configuration.
 */
Db.prototype.reload = function () {
  if (this.sessionId === -1) {
    return this.open();
  }
  this.server.logger.debug('Reloading database information');
  return this.send('db-reload')
    .bind(this)
    .then(function (response) {
      this.cluster.cacheData(response.clusters);
      return this;
    });
};

/**
 * Begin a new transaction.
 *
 * @return {Transaction} The transaction instance.
 */
Db.prototype.begin = function () {
  this.transactionId++;
  return new Transaction(this, this.transactionId);
};


/**
 * Execute an SQL query against the database and retreive the raw, parsed response.
 *
 * @param   {String} query   The query or command to execute.
 * @param   {Object} options The options for the query / command.
 * @promise {Mixed}          The results of the query / command.
 */
Db.prototype.exec = function (query, options) {
  if (query instanceof Statement) {
    options = query.buildOptions();
    query = query.toString();
  }
  else if (!options) {
    options = {};
  }
  var data = {
    query: query,
    mode: options.mode || 's',
    fetchPlan: '',
    limit: -1,
    token: options.token,
    language: options.language,
    class: options.class || 'com.orientechnologies.orient.core.sql.OCommandSQL'
  };

  if (options.fetchPlan && typeof options.fetchPlan === 'string') {
    data.fetchPlan = options.fetchPlan;
    data.mode = 'a';
  }
  if (+options.limit == options.limit) {
    data.limit = +options.limit;
    data.mode = options.mode || 'a';
  }

  if (data.mode === 'a' && !options.class) {
    data.class = 'com.orientechnologies.orient.core.sql.query.OSQLAsynchQuery';
  }

  if (options.params) {
    if (Array.isArray(options.params)) {
      // arrays get cast to simple objects
      data.params = {
        params: options.params.reduce(function (params, param, i) {
          params[i] = param;
          return params;
        }, new ArrayLike())
      };
    }
    else if (typeof options.params === 'object') {
      data.params = {
        params: options.params
      };
    }
  }

  this.server.logger.debug('executing query against db ' + this.name + ': ' + query);

  if (this.listeners('beginQuery').length > 0) {
    this.emit("beginQuery", data);
  }

  var promise = this.send('command', data);

  if (this.listeners('endQuery').length > 0) {
    var err, e, s = Date.now();
    promise
      .bind(this)
      .catch(function (_err) {
        err = _err;
      })
      .tap(function (res) {
        e = Date.now();
        this.emit("endQuery", {
          err: err,
          result: res,
          perf: {
            query: e - s
          }
        });
      });
  }

  return promise;
};

/**
 * Execute an SQL query against the database and retreive the results
 *
 * @param   {String} query   The query or command to execute.
 * @param   {Object} options The options for the query / command.
 * @promise {Mixed}          The results of the query / command.
 */
Db.prototype.query = function (command, options) {
  return this.exec(command, options)
    .bind(this)
    .then(function (response) {

      if (!response.results || response.results.length === 0) {
        return [[], []];
      }
      if (response.results.length == 1 && response.results[0].type === 'f') {
        if (Array.isArray(response.results[0].content)) {
          return [response.results[0].content, []];
        } else {
          return [[response.results[0].content], []];
        }
      }
      return response.results
        .map(this.normalizeResult, this)
        .reduce(flatten, [])
        .reduce(function (list, item) {
          if (item && item['@preloaded']) {
            delete item['@preloaded'];
            list[1].push(item);
          }
          else {
            list[0].push(item);
          }
          return list;
        }, [[], []]);
    })
    .spread(function (results, preloaded) {
      this.record.resolveReferences(results.concat(preloaded));
      return results;
    });
};

/**
 * Execute a live query against the database
 *
 * @param   {String} query   The query or command to execute.
 * @param   {Object} options The options for the query / command.
 * @promise {Mixed}          The token of the live query.
 */
Db.prototype.liveQuery = function (command, options) {
  options = options || {};
  options.mode = 'l';
  options.class = 'q';
  this.exec(command, options)
    .bind(this)
    .then(function (response) {
      if (!response.results || response.results.length === 0) {
        return [[], []];
      }
      return response.results
        .map(this.normalizeResult, this)
        .reduce(flatten, [])
        .reduce(function (list, item) {
          if (item && item['@preloaded']) {
            delete item['@preloaded'];
            list[1].push(item);
          }
          else {
            list[0].push(item);
          }
          return list;
        }, [[], []]);
    })
    .spread(function (results, preloaded) {
      this.record.resolveReferences(results.concat(preloaded));
      return results;
    })
    .then(function (response) {
      if (response.length > 0) {
        var iToken = response[0].token;
        var parentDb = this;
        var wrapperCallback = function (currentToken, operation, result) {
          if (currentToken == iToken) {
            if (operation === 1) {
              parentDb.emit("live-update", result);
            } else if (operation === 2) {
              parentDb.emit("live-delete", result);
            } else if (operation === 3) {
              parentDb.emit("live-insert", result);
              parentDb.emit("live-create", result);
            }
          }
        };
        this.server.transport.connection.on("live-query-result", wrapperCallback);

      }
    });
  return this;
};


/**
 * Normalize a result, where possible.
 * @param  {Object} result The result to normalize.
 * @return {Object}        The normalized result.
 */
Db.prototype.normalizeResult = function (result) {
  var value;
  if (!result) {
    return result;
  }
  if (Array.isArray(result)) {
    return result.map(this.normalizeResult, this);
  }
  if (result.type === 'r') {
    return this.normalizeResultContent(result.content, this);
  } else if (result.type === 'f') {
<<<<<<< HEAD
    console.log(result.content);
    return result.content;
  }
  else if (result.type === 'p') {
=======
    return result.content;
  } else if (result.type === 'p') {
>>>>>>> c34ad096
    value = this.normalizeResultContent(result.content, this);
    value['@preloaded'] = true;
    return value;
  }
  else if (result.type === 'l') {
    return result.content.map(this.normalizeResultContent, this);
  }
  else {
    return result;
  }
};

/**
 * Normalize the content for a result.
 * @param  {Mixed} content The content to normalize.
 * @return {Mixed}         The normalized content.
 */
Db.prototype.normalizeResultContent = function (content) {
  var value;
  if (!content) {
    return null;
  }
  else if (Array.isArray(content)) {
    return content.map(this.normalizeResultContent, this);
  }

  if (content.type === 'd') {
    value = content.value || {};
    value['@rid'] = new RID({
      cluster: content.cluster,
      position: content.position
    });
    value['@version'] = content.version;
    return value;
  }
  else {
    return content;
  }
};

/**
 * Register a transformer function for documents of the given class.
 * This function will be invoked for each document of the specified class
 * in all future result sets.
 *
 * @param  {String}   className   The name of the document class.
 * @param  {Function} transformer The transformer function.
 * @return {Db}                   The database instance.
 */
Db.prototype.registerTransformer = function (className, transformer) {
  if (!this.transformers[className]) {
    this.transformers[className] = [];
    this.transformerFunctions[className] = fast.bind(this.transformDocument, this);
  }
  this.transformers[className].push(transformer);
  return this;
};


/**
 * Transform a document according to its `@class` property, using the registered transformers.
 * @param  {Object} document The document to transform.
 * @return {Mixed}           The transformed document.
 */
Db.prototype.transformDocument = function (document) {
  var className = document['@class'];
  if (this.transformers[className]) {
    return this.transformers[className].reduce(function (document, transformer) {
      return transformer(document);
    }, document);
  }
  else {
    return document;
  }
};


// # Query Builder Methods

/**
 * Create a query instance for this database.
 *
 * @return {Query} The query instance.
 */
Db.prototype.createQuery = function () {
  return new Query(this);
};

/**
 * Create a create query.
 *
 * @return {Query} The query instance.
 */
Db.prototype.create = function () {
  var query = this.createQuery();
  return query.create.apply(query, arguments);
};

/**
 * Create a select query.
 *
 * @return {Query} The query instance.
 */
Db.prototype.select = function () {
  var query = this.createQuery();
  return query.select.apply(query, arguments);
};

/**
 * Create a traverse query.
 *
 * @return {Query} The query instance.
 */
Db.prototype.traverse = function () {
  var query = this.createQuery();
  return query.traverse.apply(query, arguments);
};


/**
 * Create an insert query.
 *
 * @return {Query} The query instance.
 */
Db.prototype.insert = function () {
  var query = this.createQuery();
  return query.insert.apply(query, arguments);
};


/**
 * Create an update query.
 *
 * @return {Query} The query instance.
 */
Db.prototype.update = function () {
  var query = this.createQuery();
  return query.update.apply(query, arguments);
};

/**
 * Create a delete query.
 *
 * @return {Query} The query instance.
 */
Db.prototype.delete = function () {
  var query = this.createQuery();
  return query.delete.apply(query, arguments);
};


/**
 * Create a transactional query.
 *
 * @return {Query} The query instance.
 */
Db.prototype.let = function () {
  var query = this.createQuery();
  return query.let.apply(query, arguments);
};

/**
 * Escape the given input.
 *
 * @param  {String} input The input to escape.
 * @return {String}       The escaped input.
 */
Db.prototype.escape = utils.escape;


/**
 * Create a context for a user, using their authentication token.
 * The context includes the query builder methods, which will be executed
 * on behalf of the user.
 *
 * @param  {Buffer|String} token The authentication token.
 * @return {Object}              The object containing the query builder methods.
 */
Db.prototype.createUserContext = function (token) {
  var db = this;
  return {
    /**
     * Create a query instance for this database.
     *
     * @return {Query} The query instance.
     */
    createQuery: function () {
      return db.createQuery().token(token);
    },
    create: function () {
      return db.create.apply(db, arguments).token(token);
    },
    select: function () {
      return db.select.apply(db, arguments).token(token);
    },
    traverse: function () {
      return db.traverse.apply(db, arguments).token(token);
    },
    insert: function () {
      return db.insert.apply(db, arguments).token(token);
    },
    update: function () {
      return db.update.apply(db, arguments).token(token);
    },
    delete: function () {
      return db.delete.apply(db, arguments).token(token);
    },
    let: function () {
      return db.let.apply(db, arguments).token(token);
    },
    escape: utils.escape
  };
};

/**
 * Create a orient function from a plain Javascript function
 *
 * @param   {String} name     The name of the function
 * @param   {Object} fn       Plain Javascript function to stringify
 * @param   {Object} options  Not currently used but will be used for 'IDEMPOTENT' arg
 * @promise {Mixed}           The results of the query / command.
 */
Db.prototype.createFn = function (name, fn, options) {
  if (typeof(name) === "function") {
    options = fn;
    fn = name;
    name = fn.name;
  }

  var fnDef = parseFn(fn);
  var params = "";
  var body = fnDef.body
    .replace(/\'/g, "\\'")
    .replace(/\"/g, '\\"')
    .trim();

  // NOTE: We can't do `PARAMETERS []` because else orientdb throws an error
  if (fnDef.arguments.length > 0) {
    params = 'PARAMETERS [' + fnDef.params + ']';
  }

  return this.query('CREATE FUNCTION ' + name + ' "' + body + '" ' + params + ' LANGUAGE Javascript');
};

/**
 * Flatten an array of arrays
 */
function flatten(list, item) {
  if (Array.isArray(item)) {
    return item.reduce(flatten, list);
  }
  else {
    list.push(item);
  }
  return list;
}<|MERGE_RESOLUTION|>--- conflicted
+++ resolved
@@ -285,7 +285,6 @@
   return this.exec(command, options)
     .bind(this)
     .then(function (response) {
-
       if (!response.results || response.results.length === 0) {
         return [[], []];
       }
@@ -391,15 +390,8 @@
   if (result.type === 'r') {
     return this.normalizeResultContent(result.content, this);
   } else if (result.type === 'f') {
-<<<<<<< HEAD
-    console.log(result.content);
-    return result.content;
-  }
-  else if (result.type === 'p') {
-=======
     return result.content;
   } else if (result.type === 'p') {
->>>>>>> c34ad096
     value = this.normalizeResultContent(result.content, this);
     value['@preloaded'] = true;
     return value;
