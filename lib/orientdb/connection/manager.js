var net = require("net"),
    debug = require("./debug"),
    parser = require("./parser"),
    error = require("./error"),

    OperationTypes = require("../commands/operation_types"),

    Connect = require("../commands/Connect"),
    DbOpen = require("../commands/DbOpen"),
    DbCreate = require("../commands/DbCreate"),
    DbClose = require("../commands/DbClose"),
    DbExist = require("../commands/DbExist"),
    DbReload = require("../commands/DbReload"),
    DbDelete = require("../commands/DbDelete"),
    DbSize = require("../commands/DbSize"),
<<<<<<< HEAD
    DbCountrecords = require("../commands/DbCountrecords");
    Command = require("../commands/Command");
=======
    DbCountrecords = require("../commands/DbCountRecords");
>>>>>>> 9b829287

/*------------------------------------------------------------------------------
  (public) Manager

  + options {host, port, database, user, password}
  - void

  Set up connection manager.
------------------------------------------------------------------------------*/
var Manager = module.exports = function Manager(options) {
    this.options = options || null;

    // hash of the supported operations
    this.operations = {};
    this.operations[OperationTypes.CONNECT] = new Connect();
    this.operations[OperationTypes.DB_OPEN] = new DbOpen();
    this.operations[OperationTypes.DB_CREATE] = new DbCreate();
    this.operations[OperationTypes.DB_CLOSE] = new DbClose();
    this.operations[OperationTypes.DB_EXIST] = new DbExist();
    this.operations[OperationTypes.DB_RELOAD] = new DbReload();
    this.operations[OperationTypes.DB_DELETE] = new DbDelete();
    this.operations[OperationTypes.DB_SIZE] = new DbSize();
    this.operations[OperationTypes.DB_COUNTRECORDS] = new DbCountrecords();
    this.operations[OperationTypes.COMMAND] = new Command();

    // protocol version which this client is using
    this._PROTOCOL_VERSION = 7;
    this._socket = null;

	// set up logging options
	debug.options({
		logOperations: options.logOperations,
		logErrors: options.logErrors
	});

	// session ID
	this._sessionId = -1;

	// count of commands executed from the module initiation
	this._commandsCount = 0;

	// queue with currently executing commands
	this._commandQueue = [];

	// initiate connection with the server
	this._init();
};

Manager.prototype = new process.EventEmitter();

/*------------------------------------------------------------------------------
  (private) _init

  + none
  - void

  Initiate connection with the server.
------------------------------------------------------------------------------*/
Manager.prototype._init = function() {
	var self = this,
		first = true;

	self._socket = net.createConnection(
		self.options.port,
		self.options.host
	);
	debug.log("Connecting");

	self._socket.on("connect", function() {
		debug.log("Connected");
	});

	self._socket.on("data", function (data) {
        if (first) {
            var version = data.readUInt16BE(0);

		    debug.log("Protocol: " + version);

			if (self._PROTOCOL_VERSION != version) {
				debug.log(
					"Server protocol version is not supported - " +
					"This driver supports only version " +
					self._PROTOCOL_VERSION
				);
				self._socket.destroy();
				return;
			}
			first = false;
		} else {
            self._readResponse(data);
		}
	});

	self._socket.on("close", function (hadError) {
		debug.log("Closed " + hadError);
	});
};

/*------------------------------------------------------------------------------
  (private) _readResponse

  + data
  - void

  Parse data received from socket.
------------------------------------------------------------------------------*/
Manager.prototype._readResponse = function(data) {
    var self = this;
    var command = self._commandQueue.shift();

    debug.log("Response - Operation " + command.operationType + " (sid: " + command.sequence + ", size: " + data.length + ")");

    self.operations[command.operationType].read(data, function(err, result) {

        if (err) {
            if (err instanceof Buffer) {
                var errors = error.parse(err);
                debug.log(JSON.stringify(errors));
                command.callback(errors);
                return;
            }

            command.callback(err);
            return;
        }

        if (result && result.sessionId) {
            self._sessionId = result.sessionId;
        }
        if (command.operationType == OperationTypes.DB_CLOSE) {
            self._sessionId = -1;
            self._socket.end();
        }

        command.callback(null, result);
    });
};

/*------------------------------------------------------------------------------
  (private) _writeRequest

  + operationType
  + [data]
  + callback
  - void

  Send operation request to the server.
------------------------------------------------------------------------------*/
Manager.prototype._writeRequest = function(operationType, data, callback) {
    var self = this;

    if (data instanceof Function) {
        callback = data;
        data = null;
    }

    data = data || {};

    var command = {
        sequence: ++self._commandsCount,
        operationType: operationType,
        callback: callback
	};
    debug.log("Request - Operation " + command.operationType + " (sid: " + command.sequence + ")");

    if (self._sessionId == -1 &&
        operationType != OperationTypes.CONNECT &&
        operationType != OperationTypes.DB_OPEN) {

        debug.log("Cannot send request - Client has no session ID assigned");
        return;
    }

    self.operations[operationType].write(
        self._socket,
        self._sessionId,
        data,
        function() {
            self._commandQueue.push(command);
        }
    );
};
<|MERGE_RESOLUTION|>--- conflicted
+++ resolved
@@ -13,12 +13,8 @@
     DbReload = require("../commands/DbReload"),
     DbDelete = require("../commands/DbDelete"),
     DbSize = require("../commands/DbSize"),
-<<<<<<< HEAD
     DbCountrecords = require("../commands/DbCountrecords");
     Command = require("../commands/Command");
-=======
-    DbCountrecords = require("../commands/DbCountRecords");
->>>>>>> 9b829287
 
 /*------------------------------------------------------------------------------
   (public) Manager
