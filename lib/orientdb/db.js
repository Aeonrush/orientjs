--- conflicted
+++ resolved
@@ -89,19 +89,11 @@
 };
 
 Db.prototype.connect = function(callback) {
-<<<<<<< HEAD
 	var self	= this;
 	callback	= callback || EMPTY_FUNCTION;
 
 	self.server.connect(function(error, results) {
 		self.serverProtocolVersion	= OperationTypes.SERVER_PROTOCOL_VERSION;
-=======
-  var _this = this;
-	callback	= callback || EMPTY_FUNCTION;
-
-	this.server.connect(function(error, results) {
-		_this.serverProtocolVersion	= OperationTypes.SERVER_PROTOCOL_VERSION;
->>>>>>> 6e0bb4d7
 		return callback(error, results);
 	});
 };
@@ -1298,7 +1290,7 @@
         callback(new Error('OrientDB: Invalid transaction: ' + JSON.stringify(transaction)));
     }
 
-    callback = callback || EMPTY_FUNCTION;
+    callback	= callback || EMPTY_FUNCTION;
 
     this.server.send(OperationTypes.REQUEST_TX_COMMIT, transaction, function(error, txResult) {
         if(error) {
