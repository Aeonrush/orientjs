"use strict";

var Operation = require('../operation'),
  constants = require('../constants'),
  RID = require('../../../../recordid'),
  serializer = require('../serializer');

module.exports = Operation.extend({
  id: 'REQUEST_RECORD_UPDATE',
  opCode: 32,
  writer: function () {
    var rid, cluster, position, version, content;
    if (this.data.record['@rid']) {
      rid = RID.parse(this.data.record['@rid']);
      cluster = this.data.cluster || rid.cluster;
      position = this.data.position || rid.position;
    }
    else {
      cluster = this.data.cluster;
      position = this.data.position;
    }
<<<<<<< HEAD
=======

>>>>>>> c34ad096
    if (this.data.type === 'b') {
      content = this.data.record;
    }
    else {
      content = serializer.encodeRecordData(this.data.record);
    }
    if (this.data.version != null) {
      version = this.data.version;
    }
    else if (this.data.record['@version'] != null) {
      version = this.data.record['@version'];
    }
    else {
      version = -1;
    }
    this
<<<<<<< HEAD
    .writeHeader(this.opCode, this.data.sessionId, this.data.token)
    .writeShort(cluster)
    .writeLong(position)
    .writeBoolean(true)
    .writeBytes(content)
    .writeInt(version)
    .writeByte(constants.RECORD_TYPES[this.data.type || 'd'])
    .writeByte(this.data.mode || 0);
=======
      .writeHeader(this.opCode, this.data.sessionId, this.data.token)
      .writeShort(cluster)
      .writeLong(position)
      .writeBoolean(true)
      .writeBytes(content)
      .writeInt(version)
      .writeByte(constants.RECORD_TYPES[this.data.type || 'd'])
      .writeByte(this.data.mode || 0);
>>>>>>> c34ad096
  },
  reader: function () {
    this
      .readStatus('status')
      .readInt('version')
      .readInt('totalChanges')
      .readArray('changes', function (data) {
        var items = [],
          i;
        for (i = 0; i < data.totalChanges; i++) {
          items.push(function () {
            this
              .readLong('uuidHigh')
              .readLong('uuidLow')
              .readLong('fileId')
              .readLong('pageIndex')
              .readInt('pageOffset');
          });
        }
        return items;
      });
  }
});<|MERGE_RESOLUTION|>--- conflicted
+++ resolved
@@ -19,10 +19,7 @@
       cluster = this.data.cluster;
       position = this.data.position;
     }
-<<<<<<< HEAD
-=======
 
->>>>>>> c34ad096
     if (this.data.type === 'b') {
       content = this.data.record;
     }
@@ -39,16 +36,6 @@
       version = -1;
     }
     this
-<<<<<<< HEAD
-    .writeHeader(this.opCode, this.data.sessionId, this.data.token)
-    .writeShort(cluster)
-    .writeLong(position)
-    .writeBoolean(true)
-    .writeBytes(content)
-    .writeInt(version)
-    .writeByte(constants.RECORD_TYPES[this.data.type || 'd'])
-    .writeByte(this.data.mode || 0);
-=======
       .writeHeader(this.opCode, this.data.sessionId, this.data.token)
       .writeShort(cluster)
       .writeLong(position)
@@ -57,7 +44,6 @@
       .writeInt(version)
       .writeByte(constants.RECORD_TYPES[this.data.type || 'd'])
       .writeByte(this.data.mode || 0);
->>>>>>> c34ad096
   },
   reader: function () {
     this
