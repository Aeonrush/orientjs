"use strict";

var Operation = require('../operation'),
<<<<<<< HEAD
  constants = require('../constants'),
  serializer = require('../serializer'),
  deserializer = require('../deserializer'),
  writer = require('../writer'),
  RID = require('../../../../recordid'),
  utils = require('../../../../utils');
=======
    constants = require('../constants'),
    serializer = require('../serializer'),
    deserializer = require('../deserializer'),
    writer = require('../writer'),
    RID = require('../../../../recordid'),
    utils = require('../../../../utils');
>>>>>>> c34ad096

module.exports = Operation.extend({
  id: 'REQUEST_COMMAND',
  opCode: 41,
  writer: function () {
    if (this.data.mode === 'a' && !this.data.class) {
      this.data.class = 'com.orientechnologies.orient.core.sql.query.OSQLAsynchQuery';
    }

    this
      .writeHeader(this.opCode, this.data.sessionId, this.data.token)
      .writeChar(this.data.mode || 's')
      .writeBytes(this.serializeQuery());

  },
  serializeQuery: function () {
    var buffers = [writer.writeString(this.data.class)];

    var text = this.data.query;
    var params = this.data.params;
    // if there are bound parameters, force prepare them, OrientDB's support is limited in this version.
    if (this.data.db && this.data.db.forcePrepare && params && params.params) {
      text = utils.prepare(text, params.params);
      params = undefined;
    }

    if (this.data.class === 'q' ||
      this.data.class === 'com.orientechnologies.orient.core.sql.query.OSQLSynchQuery' ||
      this.data.class === 'com.orientechnologies.orient.core.sql.query.OSQLAsynchQuery') {
      buffers.push(
        writer.writeString(text),
        writer.writeInt(this.data.limit),
        writer.writeString(this.data.fetchPlan || '')
      );

      if (params) {
        buffers.push(writer.writeString(serializeParams(params)));
      }
      else {
        buffers.push(writer.writeInt(0));
      }
    }
    else if (
      this.data.class === 's' ||
      this.data.class === 'com.orientechnologies.orient.core.command.script.OCommandScript') {
      buffers.push(
        writer.writeString(this.data.language || 'sql'),
        writer.writeString(text)
      );
      if (params && params.params && Object.keys(params.params).length) {
        buffers.push(
          writer.writeBoolean(true),
          writer.writeString(serializeParams(params))
        );
      }
      else {
        buffers.push(writer.writeBoolean(false));
      }
      buffers.push(writer.writeByte(0));
    }
    else {
      buffers.push(writer.writeString(text));
      if (params) {
        buffers.push(
          writer.writeBoolean(true),
          writer.writeString(serializeParams(params))
        );
      }
      else {
        buffers.push(writer.writeBoolean(false));
      }
      buffers.push(writer.writeBoolean(false));
    }
    return Buffer.concat(buffers);
  },
  reader: function () {
    this
      .readStatus('status')
      .readCommandResult('results');
  },
  readCommandResult: function (fieldName, reader) {
    this.payloads = [];
    this.readOps.push(function (data) {
      data[fieldName] = this.payloads;
      this.stack.push(data[fieldName]);
      this.readPayload('payloadStatus', function () {
        this.stack.pop();
      });
    });
    return this;
  },
  readPayload: function (payloadFieldName, reader) {

    return this.readByte(payloadFieldName, function (data, fieldName) {
      var record = {};
      switch (data[fieldName]) {
        case 0:
          if (reader) {
            reader.call(this);
          }
          break;
        case 110: // null
          record.type = 'r';
          record.content = null;
          this.payloads.push(record);
          this.readPayload(payloadFieldName, reader);
          break;
        case 1:
        case 114:
          // a record
          record.type = 'r';
          this.payloads.push(record);
          this.stack.push(record);
          this.readRecord('content', function () {
            this.stack.pop();
            this.readPayload(payloadFieldName, reader);
          });
          break;
        case 2:
          // prefeteched record
          record.type = 'p';
          this.payloads.push(record);
          this.stack.push(record);
          this.readRecord('content', function (data) {
            this.stack.pop();
            this.readPayload(payloadFieldName, reader);
          });
          break;
        case 97:
          // serialized result
          record.type = 'f';
          this.payloads.push(record);
          this.stack.push(record);
          this.readString('content', function (data, key) {
            data[key] = deserializer.eatValue(data[key])[0];
            if (typeof data[key] === 'number') {
              data[key] = data[key].toString();
            }
            this.stack.pop();
            this.readPayload(payloadFieldName, reader);
          });
          break;
        case 108:
          // collection of records
          record.type = 'l';
          this.payloads.push(record);
          this.stack.push(record);
          this.readCollection('content', function (data) {
            this.stack.pop();
            this.readPayload(payloadFieldName, reader);
          });
          break;
        default:
          reader.call(this);
      }
    });
  }
});

/**
 * Serialize the parameters for a query.
 *
 * > Note: There is a bug in OrientDB where special kinds of string values
 * > need to be twice quoted *in parameters*. Hence the need for this specialist function.
 *
 * @param  {Object} data The data to serialize.
 * @return {String}      The serialized data.
 */
function serializeParams(data) {
  var keys = Object.keys(data.params || {}),
    total = keys.length,
    c, i, key, value;

  for (i = 0; i < total; i++) {
    key = keys[i];
    value = data.params[key];
    if (typeof value === 'string') {
      c = value.charAt(0);
      if (c === '.' || c === '#' || c === '<' || c === '[' || c === '(' || c === '{' || c === '0' || +c) {
        data.params[key] = '"' + value + '"';
      }
    }
  }
  return serializer.serializeDocument(data);
}<|MERGE_RESOLUTION|>--- conflicted
+++ resolved
@@ -1,21 +1,12 @@
 "use strict";
 
 var Operation = require('../operation'),
-<<<<<<< HEAD
-  constants = require('../constants'),
-  serializer = require('../serializer'),
-  deserializer = require('../deserializer'),
-  writer = require('../writer'),
-  RID = require('../../../../recordid'),
-  utils = require('../../../../utils');
-=======
     constants = require('../constants'),
     serializer = require('../serializer'),
     deserializer = require('../deserializer'),
     writer = require('../writer'),
     RID = require('../../../../recordid'),
     utils = require('../../../../utils');
->>>>>>> c34ad096
 
 module.exports = Operation.extend({
   id: 'REQUEST_COMMAND',
@@ -26,9 +17,9 @@
     }
 
     this
-      .writeHeader(this.opCode, this.data.sessionId, this.data.token)
-      .writeChar(this.data.mode || 's')
-      .writeBytes(this.serializeQuery());
+    .writeHeader(this.opCode, this.data.sessionId, this.data.token)
+    .writeChar(this.data.mode || 's')
+    .writeBytes(this.serializeQuery());
 
   },
   serializeQuery: function () {
@@ -43,8 +34,8 @@
     }
 
     if (this.data.class === 'q' ||
-      this.data.class === 'com.orientechnologies.orient.core.sql.query.OSQLSynchQuery' ||
-      this.data.class === 'com.orientechnologies.orient.core.sql.query.OSQLAsynchQuery') {
+        this.data.class === 'com.orientechnologies.orient.core.sql.query.OSQLSynchQuery' ||
+        this.data.class === 'com.orientechnologies.orient.core.sql.query.OSQLAsynchQuery') {
       buffers.push(
         writer.writeString(text),
         writer.writeInt(this.data.limit),
@@ -59,8 +50,8 @@
       }
     }
     else if (
-      this.data.class === 's' ||
-      this.data.class === 'com.orientechnologies.orient.core.command.script.OCommandScript') {
+        this.data.class === 's' ||
+        this.data.class === 'com.orientechnologies.orient.core.command.script.OCommandScript') {
       buffers.push(
         writer.writeString(this.data.language || 'sql'),
         writer.writeString(text)
@@ -93,8 +84,8 @@
   },
   reader: function () {
     this
-      .readStatus('status')
-      .readCommandResult('results');
+    .readStatus('status')
+    .readCommandResult('results');
   },
   readCommandResult: function (fieldName, reader) {
     this.payloads = [];
@@ -184,10 +175,10 @@
  * @param  {Object} data The data to serialize.
  * @return {String}      The serialized data.
  */
-function serializeParams(data) {
+function serializeParams (data) {
   var keys = Object.keys(data.params || {}),
-    total = keys.length,
-    c, i, key, value;
+      total = keys.length,
+      c, i, key, value;
 
   for (i = 0; i < total; i++) {
     key = keys[i];
