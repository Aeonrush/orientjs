"use strict";

var Operation = require('../operation'),
  constants = require('../constants'),
  RID = require('../../../../recordid'),
  serializer = require('../serializer');

module.exports = Operation.extend({
  id: 'REQUEST_RECORD_CREATE',
  opCode: 31,
  writer: function () {
    var rid, cluster, content;
    if (this.data.record['@rid']) {
      rid = RID.parse(this.data.record['@rid']);
      cluster = this.data.cluster || rid.cluster;
    }
    else {
      cluster = this.data.cluster;
    }
    if (this.data.type === 'b') {
      content = this.data.record;
    }
    else {
      content = serializer.encodeRecordData(this.data.record);
    }
    this
<<<<<<< HEAD
    .writeHeader(this.opCode, this.data.sessionId, this.data.token)
    .writeShort(cluster)
    .writeBytes(content)
    .writeByte(constants.RECORD_TYPES[this.data.type || 'd'])
    .writeByte(this.data.mode || 0);
=======
      .writeHeader(this.opCode, this.data.sessionId, this.data.token)
      .writeShort(cluster)
      .writeBytes(content)
      .writeByte(constants.RECORD_TYPES[this.data.type || 'd'])
      .writeByte(this.data.mode || 0);
>>>>>>> c34ad096
  },
  reader: function () {
    this
      .readStatus('status')
      .readShort('cluster')
      .readLong('position')
      .readInt('version')
      .readInt('totalChanges')
      .readArray('changes', function (data) {
        var items = [],
          i;
        for (i = 0; i < data.totalChanges; i++) {
          items.push(function () {
            this
              .readLong('uuidHigh')
              .readLong('uuidLow')
              .readLong('fileId')
              .readLong('pageIndex')
              .readInt('pageOffset');
          });
        }
        return items;
      });
  }
});<|MERGE_RESOLUTION|>--- conflicted
+++ resolved
@@ -24,19 +24,11 @@
       content = serializer.encodeRecordData(this.data.record);
     }
     this
-<<<<<<< HEAD
-    .writeHeader(this.opCode, this.data.sessionId, this.data.token)
-    .writeShort(cluster)
-    .writeBytes(content)
-    .writeByte(constants.RECORD_TYPES[this.data.type || 'd'])
-    .writeByte(this.data.mode || 0);
-=======
       .writeHeader(this.opCode, this.data.sessionId, this.data.token)
       .writeShort(cluster)
       .writeBytes(content)
       .writeByte(constants.RECORD_TYPES[this.data.type || 'd'])
       .writeByte(this.data.mode || 0);
->>>>>>> c34ad096
   },
   reader: function () {
     this
